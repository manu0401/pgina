--- conflicted
+++ resolved
@@ -451,52 +451,23 @@
                     if (!string.IsNullOrEmpty(usersProfileDir))
                     {
                         // instead of while (true)
-<<<<<<< HEAD
-                        for (int x = 0; x < 60; x++ )
-                        {
-                            try
-                            {
-                                // logoff detection is quite a problem under NT6
-                                // a disconnectEvent is only triggered during a logoff
-                                // but not during a shutdown/reboot
-                                // and the SessionLogoffEvent is only saying that the user is logging of
-                                // So, there is no event that is fired during a user-logoff/reboot/shutdown
-                                // that indicates that the user has logged of
-                                int ses = Abstractions.WindowsApi.pInvokes.GetSessionId();
-                                m_logger.DebugFormat("GetSessionId:{0}", ses);
-                                if (ses != Convert.ToInt32(sessionID) || PluginImpl.IsShuttingDown)
-=======
                         if (File.Exists(usersProfileDir + "\\NTUSER.DAT"))
                         {
                             for (int x = 0; x < 60; x++)
                             {
                                 try
->>>>>>> 2fddc470
                                 {
                                     using (FileStream isunloaded = File.Open(usersProfileDir + "\\NTUSER.DAT", FileMode.Open, FileAccess.Read))
                                     {
                                         break;
                                     }
                                 }
-<<<<<<< HEAD
-                                else
-                                {
-                                    Thread.Sleep(1000);
-                                }
-                            }
-                            catch (Exception ex)
-                            {
-                                m_logger.DebugFormat("Ex loop{1}:{0}",ex.Message,x);
-                                Thread.Sleep(1000);
-                            }
-=======
                                 catch (Exception ex)
                                 {
                                     m_logger.DebugFormat("Ex loop{1}:{0}", ex.Message, x);
                                     Thread.Sleep(1000);
                                 }
                             }
->>>>>>> 2fddc470
                         }
                         m_logger.DebugFormat("User {0} has profile in {1}, giving myself delete permission", user, usersProfileDir);
                         try {Directory.Delete(usersProfileDir, true); }catch {}
