--- conflicted
+++ resolved
@@ -1,4 +1,3 @@
-<<<<<<< HEAD
 ﻿using System;
 using System.Collections.Generic;
 using System.Linq;
@@ -6,6 +5,7 @@
 using System.Net;
 using System.Net.Sockets;
 
+using log4net;
 
 /* This class conforms to the following RFCs:
  * RFC 2865 - Remote Authentication Dial In User Service (RADIUS) - http://tools.ietf.org/html/rfc2865
@@ -42,6 +42,8 @@
         public string ipAddressRegex { get; set; }
         
         private static Random r = new Random();
+        private ILog m_logger = LogManager.GetLogger("RADIUSPlugin");
+
 
         public RADIUSClient(string server, int authport, int acctingport, string sharedKey, string NAS_Id) : 
             this(server, authport, acctingport, sharedKey, timeout: 3000, retry: 3, sessionId:null, NAS_IP_Address:null, NAS_Identifier: NAS_Id) 
@@ -94,7 +96,8 @@
                 authPacket.addRawAttribute(Packet.AttributeType.NAS_IP_Address, NAS_IP_Address);
             if (NAS_Identifier != null)
                 authPacket.addAttribute(Packet.AttributeType.NAS_Identifier, NAS_Identifier);
-            
+
+            m_logger.DebugFormat("Attempting to send {0} for user {1}", authPacket.code, username);
 
             int retryCt = 0;
             while (true)
@@ -115,6 +118,8 @@
                     lastReceievedPacket = responsePacket;
 
                     client.Close();
+
+                    m_logger.DebugFormat("Received authentication response: {0} for user {1}", responsePacket.code, username);
 
                     if (responsePacket.code == Packet.Code.Access_Accept)
                     {
@@ -129,6 +134,7 @@
                 //SocketException is thrown if the  server does not respond by end of timeout
                 catch (SocketException se)
                 {
+                    m_logger.DebugFormat("Authentication attempt {0}/{1} failed. Reason: {2}", retryCt+1, maxRetries, se.Message); 
                     retryCt++;
                     if (retryCt >= maxRetries)
                         throw new RADIUSException(String.Format("No response from server after {0} tries.", maxRetries), se);
@@ -163,7 +169,7 @@
             if (authType != Packet.Acct_AuthenticType.Not_Specified)
                 accountingRequest.addAttribute(Packet.AttributeType.Acct_Authentic, (int)authType);
 
-            
+            m_logger.DebugFormat("Attempting to send {0} for user {1}", accountingRequest.code, username);
             int retryCt = 0;
             while (true)
             {
@@ -189,12 +195,15 @@
 
                     client.Close();
 
+                    m_logger.DebugFormat("Received accounting response: {0} for user {1}", responsePacket.code, username);
+
                     return responsePacket.code == Packet.Code.Accounting_Response;
                 }
 
                 //SocketException is thrown if the  server does not respond by end of timeout
                 catch (SocketException se)
                 {
+                    m_logger.DebugFormat("Accounting start attempt {0}/{1} failed. Reason: {2}", retryCt + 1, maxRetries, se.Message); 
                     retryCt++;
                     if (retryCt >= maxRetries)
                         throw new RADIUSException(String.Format("No response from server after {0} tries.", maxRetries), se);
@@ -223,231 +232,12 @@
             client.Client.SendTimeout = timeout;
             client.Client.ReceiveTimeout = timeout;
 
-            int retryCt = 0;
-            while (true)
-            {
-                try
-                {
-                    client.Send(accountingRequest.toBytes(), accountingRequest.length);
-
-                    //Listen for response, since the server has been specified, we don't need to re-specify server
-                    IPEndPoint RemoteIpEndPoint = new IPEndPoint(IPAddress.Any, 0);
-                    byte[] respBytes = client.Receive(ref RemoteIpEndPoint);
-                    Packet responsePacket = new Packet(respBytes);
-
-                    //Verify packet response is good, authenticator should be MD5(Code+ID+Length+RequestAuth+Attributes+Secret)
-                    if (!responsePacket.verifyResponseAuthenticator(accountingRequest.authenticator, sharedKey))
-                        throw new RADIUSException(String.Format("Received response to accounting request with code: {0}, but an incorrect response authenticator was supplied.", responsePacket.code));
-
-                    lastReceievedPacket = responsePacket;
-
-                    client.Close();
-
-                    return responsePacket.code == Packet.Code.Accounting_Response;
-                    //SocketException is thrown if the  server does not respond by end of timeout
-                }
-                catch (SocketException se)
-                {
-                    retryCt++;
-                    if (retryCt >= maxRetries)
-                        throw new RADIUSException(String.Format("No response from server after {0} tries.", maxRetries), se);
-                }
-                catch (Exception e)
-                {
-                    throw new RADIUSException("Unexpected error while trying stop accounting.", e);
-                }
-            }
-        }
-    }
-
-    class RADIUSException : Exception {
-        public RADIUSException(string msg) : base(msg) { }
-        public RADIUSException(string msg, Exception innerException) : base(msg, innerException) { }
-    }
-}
-=======
-﻿using System;
-using System.Collections.Generic;
-using System.Linq;
-using System.Text;
-using System.Net;
-using System.Net.Sockets;
-
-using log4net;
-
-/* This class conforms to the following RFCs:
- * RFC 2865 - Remote Authentication Dial In User Service (RADIUS) - http://tools.ietf.org/html/rfc2865
- * RFC 2866 - RADIUS Accounting - http://tools.ietf.org/html/rfc2866
- */
-
-namespace pGina.Plugin.RADIUS
-{
-    class RADIUSClient
-    {
-        public string server { get; set; }
-        public int authenticationPort { get; set; }
-        public int accountingPort { get; set; }
-        public string sharedKey { get; set; } //Private shared key for server
-        public int timeout { get; set; } //timeout in ms
-        public int maxRetries { get; set; } //Number of times to retry sending packet
-        
-        public string sessionId { get; set; } //SessionId is required for accounting
-        public Packet lastReceievedPacket { get; private set; } //Last packet received from server
-        public bool authenticated { get; private set; } //Whether username was successfully authenticated
-
-        
-        public byte[] NAS_IP_Address { get; set; } 
-        public string NAS_Identifier { get; set; }
-
-        //identifier refers to the identifier number, unique for each new packet
-        private byte _id;
-        public byte identifier
-        {
-            get{ return _id++; }
-            set { _id = value; }
-        }
-
-        public string ipAddressRegex { get; set; }
-        
-        private static Random r = new Random();
-        private ILog m_logger = LogManager.GetLogger("RADIUSPlugin");
-
-
-        public RADIUSClient(string server, int authport, int acctingport, string sharedKey, string NAS_Id) : 
-            this(server, authport, acctingport, sharedKey, timeout: 3000, retry: 3, sessionId:null, NAS_IP_Address:null, NAS_Identifier: NAS_Id) 
-        {
-        }
-
-        public RADIUSClient(string server, int authport, int acctingport, string sharedKey, string sessionId, string NAS_Id) :
-            this(server, authport, acctingport, sharedKey, timeout: 3000, retry: 3, sessionId: sessionId, NAS_IP_Address: null, NAS_Identifier: NAS_Id)
-        {
-        }
-
-        public RADIUSClient(string server, int authport, int acctingport, string sharedKey, 
-            int timeout, int retry, string sessionId, byte[] NAS_IP_Address, string NAS_Identifier)
-        {
-            this.server = server;
-            this.authenticationPort = authport;
-            this.accountingPort = acctingport;
-            this.sharedKey = sharedKey;
-            this.timeout = timeout;
-            this.maxRetries = retry;
-            this.identifier = (byte)r.Next(Byte.MaxValue + 1);
-            this.sessionId = sessionId;
-            this.authenticated = false;
-
-            this.NAS_IP_Address = NAS_IP_Address;
-            this.NAS_Identifier = NAS_Identifier;
-        }
-
-        //Connects to the RADIUS server and attempts to authenticate the specified user info
-        //Sets username value and authenticated members IFF successful
-        public bool Authenticate(string username, string password)
-        {
-            UdpClient client = new UdpClient(server, authenticationPort);
-            client.Client.SendTimeout = timeout;
-            client.Client.ReceiveTimeout = timeout;
-
-
-            Packet authPacket = new Packet(Packet.Code.Access_Request, identifier, sharedKey);
-            authPacket.sharedKey = sharedKey;
-            
-            authPacket.addAttribute(Packet.AttributeType.User_Name, username);
-                        
-            authPacket.addAttribute(Packet.AttributeType.User_Password, password);
-            if(!String.IsNullOrEmpty(sessionId))
-                authPacket.addAttribute(Packet.AttributeType.Acct_Session_Id, sessionId);
-
-            if (NAS_Identifier == null && NAS_IP_Address == null)
-                throw new RADIUSException("A NAS_Identifier or NAS_IP_Address (or both) must be supplied.");
-            if(NAS_IP_Address != null)
-                authPacket.addRawAttribute(Packet.AttributeType.NAS_IP_Address, NAS_IP_Address);
-            if (NAS_Identifier != null)
-                authPacket.addAttribute(Packet.AttributeType.NAS_Identifier, NAS_Identifier);
-
-            m_logger.DebugFormat("Attempting to send {0} for user {1}", authPacket.code, username);
-
-            int retryCt = 0;
-            while (true)
-            {
-                try
-                {
-                    client.Send(authPacket.toBytes(), authPacket.length);
-
-                    //Listen for response, since the server has been specified, we don't need to re-specify server
-                    IPEndPoint RemoteIpEndPoint = new IPEndPoint(IPAddress.Any, 0);
-                    byte[] respBytes = client.Receive(ref RemoteIpEndPoint);
-                    Packet responsePacket = new Packet(respBytes);
-
-                    //Verify packet authenticator is correct
-                    if (!responsePacket.verifyResponseAuthenticator(authPacket.authenticator, sharedKey))
-                        throw new RADIUSException(String.Format("Received response to authentication with code: {0}, but an incorrect response authenticator was supplied.", responsePacket.code));
-
-                    lastReceievedPacket = responsePacket;
-
-                    client.Close();
-
-                    m_logger.DebugFormat("Received authentication response: {0} for user {1}", responsePacket.code, username);
-
-                    if (responsePacket.code == Packet.Code.Access_Accept)
-                    {
-                        this.authenticated = true;
-                        return true;
-                    }
-
-                    else
-                        return false;
-                }
-                
-                //SocketException is thrown if the  server does not respond by end of timeout
-                catch (SocketException se)
-                {
-                    m_logger.DebugFormat("Authentication attempt {0}/{1} failed. Reason: {2}", retryCt+1, maxRetries, se.Message); 
-                    retryCt++;
-                    if (retryCt >= maxRetries)
-                        throw new RADIUSException(String.Format("No response from server after {0} tries.", maxRetries), se);
-                }
-                catch (Exception e)
-                {
-                    throw new RADIUSException("Unexpected error while trying to authenticate.", e);
-                }
-
-                
-            }
-        }
-
-        //Sends a start accounting request to the RADIUS server, returns true on acknowledge of request
-        public bool startAccounting(string username, Packet.Acct_AuthenticType authType)
-        {
-            //Create accounting request packet
-            Packet accountingRequest = new Packet(Packet.Code.Accounting_Request, identifier, sharedKey);
-            accountingRequest.addAttribute(Packet.AttributeType.User_Name, username);
-            accountingRequest.addAttribute(Packet.AttributeType.Acct_Status_Type, (int)Packet.Acct_Status_TypeType.Start);
-            if (String.IsNullOrEmpty(sessionId))
-                throw new RADIUSException("Session ID must be present for accounting.");
-            accountingRequest.addAttribute(Packet.AttributeType.Acct_Session_Id, sessionId);
-            
-            if (NAS_Identifier == null && NAS_IP_Address == null)
-                throw new RADIUSException("A NAS_Identifier or NAS_IP_Address (or both) must be supplied.");
-            if (NAS_IP_Address != null)
-                accountingRequest.addRawAttribute(Packet.AttributeType.NAS_IP_Address, NAS_IP_Address);
-            if (NAS_Identifier != null)
-                accountingRequest.addAttribute(Packet.AttributeType.NAS_Identifier, NAS_Identifier);
-
-            if (authType != Packet.Acct_AuthenticType.Not_Specified)
-                accountingRequest.addAttribute(Packet.AttributeType.Acct_Authentic, (int)authType);
-
             m_logger.DebugFormat("Attempting to send {0} for user {1}", accountingRequest.code, username);
             int retryCt = 0;
             while (true)
             {
                 try
                 {
-                    //Accounting request packet created, sending data...
-                    UdpClient client = new UdpClient(server, accountingPort);
-                    client.Client.SendTimeout = timeout;
-                    client.Client.ReceiveTimeout = timeout;
-
                     client.Send(accountingRequest.toBytes(), accountingRequest.length);
 
                     //Listen for response, since the server has been specified, we don't need to re-specify server
@@ -466,64 +256,6 @@
                     m_logger.DebugFormat("Received accounting response: {0} for user {1}", responsePacket.code, username);
 
                     return responsePacket.code == Packet.Code.Accounting_Response;
-                }
-
-                //SocketException is thrown if the  server does not respond by end of timeout
-                catch (SocketException se)
-                {
-                    m_logger.DebugFormat("Accounting start attempt {0}/{1} failed. Reason: {2}", retryCt + 1, maxRetries, se.Message); 
-                    retryCt++;
-                    if (retryCt >= maxRetries)
-                        throw new RADIUSException(String.Format("No response from server after {0} tries.", maxRetries), se);
-                }
-                catch (Exception e)
-                {
-                    throw new RADIUSException("Unexpected error while trying start accounting.", e);
-                }
-            }
-
-        }
-
-        public bool stopAccounting(string username, Packet.Acct_Terminate_CauseType? terminateCause)
-        {
-            Packet accountingRequest = new Packet(Packet.Code.Accounting_Request, identifier, sharedKey);
-            accountingRequest.addAttribute(Packet.AttributeType.User_Name, username);
-            if(String.IsNullOrEmpty(sessionId))
-                throw new RADIUSException("Session ID must be present for accounting.");
-            accountingRequest.addAttribute(Packet.AttributeType.Acct_Session_Id, sessionId);
-            accountingRequest.addAttribute(Packet.AttributeType.Acct_Status_Type, (int)Packet.Acct_Status_TypeType.Stop);
-            if(terminateCause != null)
-                accountingRequest.addAttribute(Packet.AttributeType.Acct_Terminate_Cause, (int) Packet.Acct_Terminate_CauseType.User_Request);
-
-            //Accounting request packet created, sending data...
-            UdpClient client = new UdpClient(server, accountingPort);
-            client.Client.SendTimeout = timeout;
-            client.Client.ReceiveTimeout = timeout;
-
-            m_logger.DebugFormat("Attempting to send {0} for user {1}", accountingRequest.code, username);
-            int retryCt = 0;
-            while (true)
-            {
-                try
-                {
-                    client.Send(accountingRequest.toBytes(), accountingRequest.length);
-
-                    //Listen for response, since the server has been specified, we don't need to re-specify server
-                    IPEndPoint RemoteIpEndPoint = new IPEndPoint(IPAddress.Any, 0);
-                    byte[] respBytes = client.Receive(ref RemoteIpEndPoint);
-                    Packet responsePacket = new Packet(respBytes);
-
-                    //Verify packet response is good, authenticator should be MD5(Code+ID+Length+RequestAuth+Attributes+Secret)
-                    if (!responsePacket.verifyResponseAuthenticator(accountingRequest.authenticator, sharedKey))
-                        throw new RADIUSException(String.Format("Received response to accounting request with code: {0}, but an incorrect response authenticator was supplied.", responsePacket.code));
-
-                    lastReceievedPacket = responsePacket;
-
-                    client.Close();
-
-                    m_logger.DebugFormat("Received accounting response: {0} for user {1}", responsePacket.code, username);
-
-                    return responsePacket.code == Packet.Code.Accounting_Response;
                     //SocketException is thrown if the  server does not respond by end of timeout
                 }
                 catch (SocketException se)
@@ -545,5 +277,4 @@
         public RADIUSException(string msg) : base(msg) { }
         public RADIUSException(string msg, Exception innerException) : base(msg, innerException) { }
     }
-}
->>>>>>> ee560005
+}