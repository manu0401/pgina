--- conflicted
+++ resolved
@@ -255,13 +255,8 @@
 				{
 					pDEBUG(L"Credential::GetSerialization: pGina service is unavailable");
 					SHStrDupW(L"Your login request failed, because the pGina service is not running!\nOnly useres from the local administrator group are able to login.\n\nPlease contact your system administrator.\nReboot the machine to fix this issue.", ppwszOptionalStatusText);
-<<<<<<< HEAD
-					ClearZeroAndFreeFields(CPFT_PASSWORD_TEXT, false);
-					ClearZeroAndFreeFields(CPFT_EDIT_TEXT, false);
-=======
 					ClearZeroAndFreeFields(CPFT_PASSWORD_TEXT, true);
 					ClearZeroAndFreeFields(CPFT_EDIT_TEXT, true);
->>>>>>> cd9b4f4f
 				
 					*pcpgsr = CPGSR_NO_CREDENTIAL_FINISHED;
 					*pcpsiOptionalStatusIcon = CPSI_ERROR;
