--- conflicted
+++ resolved
@@ -616,11 +616,7 @@
 
 		void Credential::ServiceStateChanged(bool newState)
 		{
-<<<<<<< HEAD
-			ClearZeroAndFreeFields(CPFT_PASSWORD_TEXT, false);
-=======
 			ClearZeroAndFreeFields(CPFT_PASSWORD_TEXT, true);
->>>>>>> 32f75927
 			ClearZeroAndFreeFields(CPFT_EDIT_TEXT, true);
 
 			if(m_logonUiCallback)
